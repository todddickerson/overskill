--- conflicted
+++ resolved
@@ -2,103 +2,8 @@
 @tailwind components;
 @tailwind utilities;
 
-<<<<<<< HEAD
-@layer utilities {
-  .text-2xs {
-    @apply uppercase;
-    font-size: 0.65rem;
-    line-height: 0.9rem;
-    letter-spacing: 1px;
-  }
-
-  .space-y {
-    @apply space-y-5;
-  }
-
-  .space-x {
-    @apply space-x-3;
-  }
-
-  .gap-y {
-    @apply gap-y-5;
-  }
-
-  .gap-x {
-    @apply gap-x-4;
-  }
-
-  .bg-dark-blue-gradient {
-    background-image: linear-gradient(to bottom, #1c4cc3 0%, #0e369a 100%);
-  }
-
-  .bg-light-blue-gradient {
-    &:before {
-      content: "";
-      position: fixed;
-      z-index: -1;
-      background: linear-gradient(to bottom right, #D7BBEA, #65A8F1);
-      top: 0px;
-      left: 0px;
-      bottom: 0px;
-      right: 0px;
-    }
-  }
-}
-
-@layer components {
-  a {
-    @apply text-blue hover:text-blue-dark hover:underline;
-  }
-
-  b, strong {
-    @apply font-medium;
-  }
-
-  .buttons {
-    @apply space-x;
-  }
-
-  form.button_to {
-    @apply inline;
-  }
-
-  .button {
-    @apply shadow-sm text-white hover:text-white bg-blue hover:bg-blue-dark focus:outline-none focus:ring-2 focus:ring-offset-2 focus:ring-blue-dark hover:no-underline;
-  }
-
-  .button-secondary {
-    @apply text-blue bg-transparent hover:text-blue-dark hover:underline;
-  }
-
-  .button, .button-secondary, .button-alternative {
-    @apply py-2 px-4 border border-transparent rounded-md;
-    @apply inline-flex items-center whitespace-nowrap;
-    &.button-smaller {
-      @apply py-1 px-3 text-xs;
-    }
-  }
-
-  .button-alternative {
-    @apply border-gray-300 rounded-md shadow-sm bg-white text-gray-500 hover:bg-gray-50 no-underline hover:no-underline;
-  }
-
-  .full {
-    @apply w-full flex justify-center;
-  }
-
-  form.form {
-    @apply space-y;
-    .buttons {
-      @apply pt-3;
-    }
-  }
-
-  .table {
-    @apply w-full divide-y divide-gray-300 text-left;
-=======
 @import "./tailwind-components";
 @import "./tailwind-utilities";
->>>>>>> b6689b69
 
 @import "./electron";
 @import "./select2-tailwind";
@@ -115,5 +20,9 @@
   }
 }
 
+form.button_to {
+  @apply inline-block;
+}
+
 // hide the first breadcrumb chevron
 ol.breadcrumb li:first-child svg { display: none; }