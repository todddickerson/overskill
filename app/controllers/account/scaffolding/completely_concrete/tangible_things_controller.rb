--- conflicted
+++ resolved
@@ -65,7 +65,9 @@
       strong_params = params.require(:scaffolding_completely_concrete_tangible_thing).permit(
         # 🚅 skip this section when scaffolding.
         :text_field_value,
+        :action_text_value,
         :button_value,
+        :ckeditor_value,
         :cloudinary_image_value,
         :date_field_value,
         :email_field_value,
@@ -75,11 +77,6 @@
         :select_value,
         :super_select_value,
         :text_area_value,
-<<<<<<< HEAD
-=======
-        :action_text_value,
->>>>>>> 57589700
-        :ckeditor_value,
         # 🚅 stop any skipping we're doing now.
         # 🚅 super scaffolding will insert new fields above this line.
         # 🚅 super scaffolding will insert new arrays above this line.
