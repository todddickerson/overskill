--- conflicted
+++ resolved
@@ -3,14 +3,9 @@
   <head>
     <%= render 'layouts/head' %>
   </head>
-<<<<<<< HEAD
-  <body class="bg-light-blue-gradient text-gray-700 text-sm font-normal">
+  <body class="bg-light-blue-gradient text-gray-700 text-sm font-normal electron-draggable">
     <div data-turbo="false">
       <%= yield %>
     </div>
-=======
-  <body class="bg-light-blue-gradient text-gray-700 text-sm font-normal electron-draggable">
-    <%= yield %>
->>>>>>> b6689b69
   </body>
 </html>