<% context ||= @team %>
<% hide_actions ||= false %>

<%= render 'account/shared/box' do |p| %>
  <% p.content_for :title, t(".contexts.#{context.class.name.underscore}.header") %>
  <% p.content_for :description do %>
    <%= raw t(".contexts.#{context.class.name.underscore}.#{creative_concepts.any? ? 'description' : 'description_empty'}") %>
  <% end %>

  <% p.content_for :body do %>
    <% if creative_concepts.any? %>
      <table class="table">
        <thead>
          <tr>
            <th><%= t('.fields.name.heading') %></th>
            <th class="text-center"><%= t('.fields.all_collaborators.heading') %></th>
            <%# 🚅 super scaffolding will insert new field headers above this line. %>
            <th><%= t('.fields.created_at.heading') %></th>
            <th></th>
          </tr>
        </thead>
        <tbody>
          <% creative_concepts.each do |creative_concept| %>
<<<<<<< HEAD
          <tr data-id="<%= creative_concept.id %>">
            <td><%= link_to creative_concept.name, [:account, creative_concept] %></td>
            <td><%= render 'account/shared/memberships/photos', memberships: creative_concept.all_collaborators, size: 9 %></td>
            <%# 🚅 super scaffolding will insert new fields above this line. %>
            <td><%= display_date_and_time(creative_concept.created_at) %></td>
            <td class="buttons">
              <% unless hide_actions %>
                <%= link_to t('.buttons.shorthand.edit'), [:edit, :account, creative_concept], class: 'button-secondary button-smaller' if can? :edit, creative_concept %>
                <%= button_to t('.buttons.shorthand.destroy'), [:account, creative_concept], method: :delete, data: { confirm: t('.buttons.confirmations.destroy', model_locales(creative_concept)) }, class: 'button-secondary button-smaller' if can? :destroy, creative_concept %>
              <% end %>
            </td>
          </tr>
=======
            <% with_attribute_settings object: creative_concept do %>
              <tr data-id="<%= creative_concept.id %>">
                <td><%= render 'shared/attributes/text', attribute: :name, url: [:account, creative_concept] %></td>
                <td><%= render 'account/shared/memberships/photos', memberships: creative_concept.all_collaborators, size: 9, align: :center %></td>
                <%# 🚅 super scaffolding will insert new fields above this line. %>
                <td><%= display_date_and_time(creative_concept.created_at) %></td>
                <td class="buttons">
                  <% unless hide_actions %>
                    <%= link_to t('.buttons.shorthand.edit'), [:edit, :account, creative_concept], class: 'button-secondary button-smaller' if can? :edit, creative_concept %>
                    <%= link_to t('.buttons.shorthand.destroy'), [:account, creative_concept], method: :delete, data: { confirm: t('.buttons.confirmations.destroy', model_locales(creative_concept)) }, class: 'button-secondary button-smaller' if can? :destroy, creative_concept %>
                  <% end %>
                </td>
              </tr>
            <% end %>
>>>>>>> b6689b69
          <% end %>
        </tbody>
      </table>
    <% end %>
  <% end %>

  <% p.content_for :actions do %>
    <% unless hide_actions %>
      <% if can? :create, Scaffolding::AbsolutelyAbstract::CreativeConcept.new(team: @team) %>
        <%= link_to t('.buttons.new'), [:new, :account, @team, :scaffolding_absolutely_abstract_creative_concept], class: 'button' %>
      <% end %>
    <% end %>
  <% end %>
<% end %><|MERGE_RESOLUTION|>--- conflicted
+++ resolved
@@ -21,20 +21,6 @@
         </thead>
         <tbody>
           <% creative_concepts.each do |creative_concept| %>
-<<<<<<< HEAD
-          <tr data-id="<%= creative_concept.id %>">
-            <td><%= link_to creative_concept.name, [:account, creative_concept] %></td>
-            <td><%= render 'account/shared/memberships/photos', memberships: creative_concept.all_collaborators, size: 9 %></td>
-            <%# 🚅 super scaffolding will insert new fields above this line. %>
-            <td><%= display_date_and_time(creative_concept.created_at) %></td>
-            <td class="buttons">
-              <% unless hide_actions %>
-                <%= link_to t('.buttons.shorthand.edit'), [:edit, :account, creative_concept], class: 'button-secondary button-smaller' if can? :edit, creative_concept %>
-                <%= button_to t('.buttons.shorthand.destroy'), [:account, creative_concept], method: :delete, data: { confirm: t('.buttons.confirmations.destroy', model_locales(creative_concept)) }, class: 'button-secondary button-smaller' if can? :destroy, creative_concept %>
-              <% end %>
-            </td>
-          </tr>
-=======
             <% with_attribute_settings object: creative_concept do %>
               <tr data-id="<%= creative_concept.id %>">
                 <td><%= render 'shared/attributes/text', attribute: :name, url: [:account, creative_concept] %></td>
@@ -44,12 +30,11 @@
                 <td class="buttons">
                   <% unless hide_actions %>
                     <%= link_to t('.buttons.shorthand.edit'), [:edit, :account, creative_concept], class: 'button-secondary button-smaller' if can? :edit, creative_concept %>
-                    <%= link_to t('.buttons.shorthand.destroy'), [:account, creative_concept], method: :delete, data: { confirm: t('.buttons.confirmations.destroy', model_locales(creative_concept)) }, class: 'button-secondary button-smaller' if can? :destroy, creative_concept %>
+                    <%= button_to t('.buttons.shorthand.destroy'), [:account, creative_concept], method: :delete, data: { confirm: t('.buttons.confirmations.destroy', model_locales(creative_concept)) }, class: 'button-secondary button-smaller' if can? :destroy, creative_concept %>
                   <% end %>
                 </td>
               </tr>
             <% end %>
->>>>>>> b6689b69
           <% end %>
         </tbody>
       </table>
