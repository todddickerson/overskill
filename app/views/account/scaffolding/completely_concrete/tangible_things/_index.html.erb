<% absolutely_abstract_creative_concept = @absolutely_abstract_creative_concept || @creative_concept %>
<% context ||= absolutely_abstract_creative_concept %>
<% collection ||= :completely_concrete_tangible_things %>
<% hide_actions ||= false %>
<% hide_back ||= false %>

<%= render 'account/shared/box' do |p| %>
  <% p.content_for :title, t(".contexts.#{context.class.name.underscore}.header") %>
  <% p.content_for :description do %>
    <%= t(".contexts.#{context.class.name.underscore}.description") %>
  <% end %>

  <% p.content_for :body do %>
    <% if tangible_things.any? %>
      <table class="table">
        <thead>
          <tr>
            <%# 🚅 skip this section when scaffolding. %>
            <th><%= t('.fields.text_field_value.heading') %></th>
            <th><%= t('.fields.button_value.heading') %></th>
            <th><%= t('.fields.email_field_value.heading') %></th>
            <th><%= t('.fields.phone_field_value.heading') %></th>
            <%# 🚅 stop any skipping we're doing now. %>
            <%# 🚅 super scaffolding will insert new field headers above this line. %>
            <th><%= t('.fields.created_at.heading') %></th>
            <th class="text-right"></th>
          </tr>
        </thead>
        <tbody>
          <% tangible_things.each do |tangible_thing| %>
<<<<<<< HEAD
            <tr data-id="<%= tangible_thing.id %>">
              <%# 🚅 skip this section when scaffolding. %>
              <td><%= link_to tangible_thing.text_field_value, [:account, tangible_thing] %></td>
              <% if false %>
              <td><%= tangible_thing.button_value %></td>
              <td><%= tangible_thing.cloudinary_image_value %></td>
              <td><%= tangible_thing.date_field_value %></td>
              <td><%= tangible_thing.email_field_value %></td>
              <td><%= tangible_thing.password_field_value %></td>
              <td><%= tangible_thing.phone_field_value %></td>
              <td><%= tangible_thing.select_value %></td>
              <td><%= tangible_thing.super_select_value %></td>
              <td><%= tangible_thing.text_area_value %></td>
              <td><%= tangible_thing.trix_editor_value %></td>
              <td><%= tangible_thing.ckeditor_value %></td>
              <% end %>
              <%# 🚅 stop any skipping we're doing now. %>
              <%# 🚅 super scaffolding will insert new fields above this line. %>
              <td><%= display_date_and_time(tangible_thing.created_at) %></td>
              <td class="buttons">
                <% unless hide_actions %>
                  <% if can? :edit, tangible_thing %>
                    <%= link_to t('.buttons.shorthand.edit'), [:edit, :account, tangible_thing], class: 'button-secondary button-smaller' %>
                  <% end %>
                  <% if can? :destroy, tangible_thing %>
                    <%= button_to t('.buttons.shorthand.destroy'), [:account, tangible_thing], method: :delete, data: { confirm: t('.buttons.confirmations.destroy', model_locales(tangible_thing)) }, class: 'button-secondary button-smaller' %>
=======
            <% with_attribute_settings object: tangible_thing do %>
              <tr data-id="<%= tangible_thing.id %>">
                <%# 🚅 skip this section when scaffolding. %>
                <td><%= render 'shared/attributes/text', attribute: :text_field_value, url: [:account, tangible_thing] %></td>
                <td><%= render 'shared/attributes/option', attribute: :button_value %></td>
                <td><%= render 'shared/attributes/email', attribute: :email_field_value %></td>
                <td><%= render 'shared/attributes/phone_number', attribute: :phone_field_value %></td>
                <%# 🚅 stop any skipping we're doing now. %>
                <%# 🚅 super scaffolding will insert new fields above this line. %>
                <td><%= display_date_and_time(tangible_thing.created_at) %></td>
                <td class="buttons">
                  <% unless hide_actions %>
                    <% if can? :edit, tangible_thing %>
                      <%= link_to t('.buttons.shorthand.edit'), [:edit, :account, tangible_thing], class: 'button-secondary button-smaller' %>
                    <% end %>
                    <% if can? :destroy, tangible_thing %>
                      <%= link_to t('.buttons.shorthand.destroy'), [:account, tangible_thing], method: :delete, data: { confirm: t('.buttons.confirmations.destroy', model_locales(tangible_thing)) }, class: 'button-secondary button-smaller' %>
                    <% end %>
>>>>>>> b6689b69
                  <% end %>
                </td>
              </tr>
            <% end %>
          <% end %>
        </tbody>
      </table>
    <% end %>
  <% end %>

  <% p.content_for :actions do %>
    <% unless hide_actions %>
      <% if context == absolutely_abstract_creative_concept %>
        <% if can? :create, Scaffolding::CompletelyConcrete::TangibleThing.new(absolutely_abstract_creative_concept: absolutely_abstract_creative_concept) %>
          <%= link_to t('.buttons.new'), [:new, :account, absolutely_abstract_creative_concept, :completely_concrete_tangible_thing], class: first_button_primary(:completely_concrete_tangible_thing) %>
        <% end %>
      <% end %>

      <% unless hide_back %>
        <%= link_to t('global.buttons.back'), [:account, context], class: first_button_primary(:completely_concrete_tangible_thing) %>
      <% end %>
    <% end %>
  <% end %>
<% end %><|MERGE_RESOLUTION|>--- conflicted
+++ resolved
@@ -28,34 +28,6 @@
         </thead>
         <tbody>
           <% tangible_things.each do |tangible_thing| %>
-<<<<<<< HEAD
-            <tr data-id="<%= tangible_thing.id %>">
-              <%# 🚅 skip this section when scaffolding. %>
-              <td><%= link_to tangible_thing.text_field_value, [:account, tangible_thing] %></td>
-              <% if false %>
-              <td><%= tangible_thing.button_value %></td>
-              <td><%= tangible_thing.cloudinary_image_value %></td>
-              <td><%= tangible_thing.date_field_value %></td>
-              <td><%= tangible_thing.email_field_value %></td>
-              <td><%= tangible_thing.password_field_value %></td>
-              <td><%= tangible_thing.phone_field_value %></td>
-              <td><%= tangible_thing.select_value %></td>
-              <td><%= tangible_thing.super_select_value %></td>
-              <td><%= tangible_thing.text_area_value %></td>
-              <td><%= tangible_thing.trix_editor_value %></td>
-              <td><%= tangible_thing.ckeditor_value %></td>
-              <% end %>
-              <%# 🚅 stop any skipping we're doing now. %>
-              <%# 🚅 super scaffolding will insert new fields above this line. %>
-              <td><%= display_date_and_time(tangible_thing.created_at) %></td>
-              <td class="buttons">
-                <% unless hide_actions %>
-                  <% if can? :edit, tangible_thing %>
-                    <%= link_to t('.buttons.shorthand.edit'), [:edit, :account, tangible_thing], class: 'button-secondary button-smaller' %>
-                  <% end %>
-                  <% if can? :destroy, tangible_thing %>
-                    <%= button_to t('.buttons.shorthand.destroy'), [:account, tangible_thing], method: :delete, data: { confirm: t('.buttons.confirmations.destroy', model_locales(tangible_thing)) }, class: 'button-secondary button-smaller' %>
-=======
             <% with_attribute_settings object: tangible_thing do %>
               <tr data-id="<%= tangible_thing.id %>">
                 <%# 🚅 skip this section when scaffolding. %>
@@ -72,9 +44,8 @@
                       <%= link_to t('.buttons.shorthand.edit'), [:edit, :account, tangible_thing], class: 'button-secondary button-smaller' %>
                     <% end %>
                     <% if can? :destroy, tangible_thing %>
-                      <%= link_to t('.buttons.shorthand.destroy'), [:account, tangible_thing], method: :delete, data: { confirm: t('.buttons.confirmations.destroy', model_locales(tangible_thing)) }, class: 'button-secondary button-smaller' %>
+                      <%= button_to t('.buttons.shorthand.destroy'), [:account, tangible_thing], method: :delete, data: { confirm: t('.buttons.confirmations.destroy', model_locales(tangible_thing)) }, class: 'button-secondary button-smaller' %>
                     <% end %>
->>>>>>> b6689b69
                   <% end %>
                 </td>
               </tr>
