<%= render 'account/shared/page' do |p| %>
  <% p.content_for :title, t('.section') %>
  <% p.content_for :body do %>
    <%= render 'account/shared/box', divider: true do |p| %>
      <% p.content_for :title, t('.header') %>
      <% p.content_for :description do %>
        <%= t('.description') %>
        <%= t('.manage_description') if can? :manage, @tangible_thing %>
      <% end %>

      <% p.content_for :body do %>
<<<<<<< HEAD
        <% with_attribute_settings object: @tangible_thing, strategy: :label do %>
          <%# 🚅 skip this section when scaffolding. %>
          <%= render 'shared/attributes/text', attribute: :text_field_value %>
          <%= render 'shared/attributes/option', attribute: :button_value %>
          <%= render 'shared/attributes/html', attribute: :ckeditor_value %>
          <%= render 'shared/attributes/text', attribute: :cloudinary_image_value %>
          <%= render 'shared/attributes/date', attribute: :date_field_value %>
          <%= render 'shared/attributes/email', attribute: :email_field_value %>
          <%= render 'shared/attributes/text', attribute: :password_field_value %>
          <%= render 'shared/attributes/phone_number', attribute: :phone_field_value %>
          <%= render 'shared/attributes/option', attribute: :select_value %>
          <%= render 'shared/attributes/option', attribute: :super_select_value %>
          <%= render 'shared/attributes/block', attribute: :text_area_value %>
          <%= render 'shared/attributes/html', attribute: :action_text_value %>
          <%# 🚅 stop any skipping we're doing now. %>
          <%# 🚅 super scaffolding will insert new fields above this line. %>
        <% end %>
=======
        <%# 🚅 skip this section when scaffolding. %>
        <%= render 'shared/attributes/text', object: @tangible_thing, attribute: :text_field_value %>
        <%= render 'shared/attributes/html', object: @tangible_thing, attribute: :action_text_value %>
        <%= render 'shared/attributes/text', object: @tangible_thing, attribute: :button_value %>
        <%= render 'shared/attributes/html', object: @tangible_thing, attribute: :ckeditor_value %>
        <%= render 'shared/attributes/text', object: @tangible_thing, attribute: :cloudinary_image_value %>
        <%= render 'shared/attributes/text', object: @tangible_thing, attribute: :date_field_value %>
        <%= render 'shared/attributes/text', object: @tangible_thing, attribute: :email_field_value %>
        <%= render 'shared/attributes/text', object: @tangible_thing, attribute: :password_field_value %>
        <%= render 'shared/attributes/text', object: @tangible_thing, attribute: :phone_field_value %>
        <%= render 'shared/attributes/text', object: @tangible_thing, attribute: :select_value %>
        <%= render 'shared/attributes/text', object: @tangible_thing, attribute: :super_select_value %>
        <%= render 'shared/attributes/text', object: @tangible_thing, attribute: :text_area_value %>
        <%# 🚅 stop any skipping we're doing now. %>
        <%# 🚅 super scaffolding will insert new fields above this line. %>
>>>>>>> 16efcc5f
      <% end %>

      <% p.content_for :actions do %>
        <%= link_to t('.buttons.edit'), [:edit, :account, @tangible_thing], class: first_button_primary if can? :edit, @tangible_thing %>
        <%= link_to t('.buttons.destroy'), [:account, @tangible_thing], method: :delete, class: first_button_primary, data: { confirm: t('.buttons.confirmations.destroy', model_locales(@tangible_thing)) } if can? :destroy, @tangible_thing %>
        <%= link_to t('global.buttons.back'), [:account, @absolutely_abstract_creative_concept, :completely_concrete_tangible_things], class: first_button_primary %>
      <% end %>
    <% end %>

    <%# 🚅 super scaffolding will insert new children above this line. %>

  <% end %>
<% end %><|MERGE_RESOLUTION|>--- conflicted
+++ resolved
@@ -9,7 +9,6 @@
       <% end %>
 
       <% p.content_for :body do %>
-<<<<<<< HEAD
         <% with_attribute_settings object: @tangible_thing, strategy: :label do %>
           <%# 🚅 skip this section when scaffolding. %>
           <%= render 'shared/attributes/text', attribute: :text_field_value %>
@@ -27,23 +26,6 @@
           <%# 🚅 stop any skipping we're doing now. %>
           <%# 🚅 super scaffolding will insert new fields above this line. %>
         <% end %>
-=======
-        <%# 🚅 skip this section when scaffolding. %>
-        <%= render 'shared/attributes/text', object: @tangible_thing, attribute: :text_field_value %>
-        <%= render 'shared/attributes/html', object: @tangible_thing, attribute: :action_text_value %>
-        <%= render 'shared/attributes/text', object: @tangible_thing, attribute: :button_value %>
-        <%= render 'shared/attributes/html', object: @tangible_thing, attribute: :ckeditor_value %>
-        <%= render 'shared/attributes/text', object: @tangible_thing, attribute: :cloudinary_image_value %>
-        <%= render 'shared/attributes/text', object: @tangible_thing, attribute: :date_field_value %>
-        <%= render 'shared/attributes/text', object: @tangible_thing, attribute: :email_field_value %>
-        <%= render 'shared/attributes/text', object: @tangible_thing, attribute: :password_field_value %>
-        <%= render 'shared/attributes/text', object: @tangible_thing, attribute: :phone_field_value %>
-        <%= render 'shared/attributes/text', object: @tangible_thing, attribute: :select_value %>
-        <%= render 'shared/attributes/text', object: @tangible_thing, attribute: :super_select_value %>
-        <%= render 'shared/attributes/text', object: @tangible_thing, attribute: :text_area_value %>
-        <%# 🚅 stop any skipping we're doing now. %>
-        <%# 🚅 super scaffolding will insert new fields above this line. %>
->>>>>>> 16efcc5f
       <% end %>
 
       <% p.content_for :actions do %>
@@ -54,6 +36,5 @@
     <% end %>
 
     <%# 🚅 super scaffolding will insert new children above this line. %>
-
   <% end %>
 <% end %>