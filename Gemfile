--- conflicted
+++ resolved
@@ -155,9 +155,9 @@
 
 gem 'nice_partials', github: 'andrewculver/nice_partials', branch: 'bt'
 
-<<<<<<< HEAD
-gem 'turbo-rails'
-=======
+# turbo is in early development, so we're not waiting for releases.
+gem 'turbo-rails', github: 'hotwired/turbo-rails'
+
 group :production do
   # we suggest using postmark for email deliverability.
   gem 'postmark-rails'
@@ -175,8 +175,6 @@
   gem 'aws-sdk-s3', require: false
 end
 
->>>>>>> b6689b69
-
 # YOUR GEMS
 # you can add any gems you need below. by keeping them separate from
 # our gems above, you avoid the likelihood that we'll have a merge
